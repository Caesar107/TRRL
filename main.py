"""This is the runner of using TRRL to infer the reward functions and the optimal policy

"""
import arguments
import torch
import numpy as np
from stable_baselines3 import PPO
from stable_baselines3.common.evaluation import evaluate_policy
from stable_baselines3.ppo import policies, MlpPolicy

from imitation.algorithms import bc
from imitation.policies.serialize import load_policy
from imitation.util.util import make_vec_env

import gymnasium as gym

from reward_function import BasicRewardNet
import rollouts
from trrl import TRRL

from typing import (List,)

<<<<<<< HEAD
DEMO_BATCH_SIZE = 4096
DEMO_MINIBATCH_SIZE = 64
ENT_COEF = 0.01
DISCOUNT = 0.99
=======
arglist = arguments.parse_args()

>>>>>>> b608ba6f
rng = np.random.default_rng(0)
env = make_vec_env(
    arglist.env_name,
    n_envs=arglist.n_env,
    rng=rng,
    #post_wrappers=[lambda env, _: RolloutInfoWrapper(env)],  # for computing rollouts
)

def train_expert():
    # note: use `download_expert` instead to download a pretrained, competent expert
    print("Training an expert.")
    expert = PPO(
        policy=MlpPolicy,
        env=env,
        seed=0,
        batch_size=64,
        ent_coef=arglist.ent_coef,
        learning_rate=arglist.lr,
        gamma=arglist.discount,
        n_epochs=10,
        n_steps=64,
    )
    expert.learn(100_000)  # Note: change this to 100_000 to train a decent expert.
    return expert

def sample_expert_transitions(expert: policies):
    print("Sampling expert transitions.")
    
    trajs = rollouts.generate_trajectories(
        expert,
        env,
        rollouts.make_sample_until(min_timesteps=None, min_episodes=60),
        rng=rng,
        starting_state= None, #np.array([0.1, 0.1, 0.1, 0.1]),
        starting_action=None, #np.array([[1,], [1,],], dtype=np.integer)
    )
    
    return rollouts.flatten_trajectories(trajs)
    #return rollouts

expert = train_expert()  # uncomment to train your own expert

mean_reward, std_reward = evaluate_policy(model=expert, env=env)
print("Average reward of the expert is evaluated at: " + str(mean_reward) + '.')


transitions = sample_expert_transitions(expert)
print("Number of transitions in demonstrations: " + str(transitions.obs.shape[0]) + ".")

rwd_net = BasicRewardNet(env.unwrapped.envs[0].unwrapped.observation_space, env.unwrapped.envs[0].unwrapped.action_space)

if arglist.device == 'cpu':
    DEVICE = torch.device('cpu')
elif arglist.device == 'gpu' and torch.cuda.is_available():
    DEVICE = torch.device('cuda:0')
elif arglist.device == 'gpu' and not torch.cuda.is_available():
    DEVICE = torch.device('cpu')
    print("Cuda is not available, run on CPU instead.")
else:
    DEVICE = torch.device('cpu')
    print("The intended device is not supported, run on CPU instead.")

trrl_trainer = TRRL(
    venv=env,
    expert_policy=expert,
    demonstrations=transitions,
    demo_batch_size=arglist.demo_batch_size,
    reward_net=rwd_net,
    discount=arglist.discount,
    avg_diff_coef=arglist.avg_reward_diff_coef,
    l2_norm_coef=arglist.avg_reward_diff_coef,
    l2_norm_upper_bound=arglist.l2_norm_upper_bound,
    ent_coef=arglist.ent_coef,
    device=DEVICE,
    n_policy_updates_per_round=arglist.n_policy_updates_per_round,
    n_reward_updates_per_round=arglist.n_reward_updates_per_round,
    n_episodes_adv_fn_est=arglist.n_episodes_adv_fn_est,
    n_timesteps_adv_fn_est=arglist.n_timesteps_adv_fn_est
)
print("Starting reward learning.")

trrl_trainer.train(n_rounds=arglist.n_runs)<|MERGE_RESOLUTION|>--- conflicted
+++ resolved
@@ -18,17 +18,12 @@
 import rollouts
 from trrl import TRRL
 
-from typing import (List,)
+from typing import (
+    List,
+)
 
-<<<<<<< HEAD
-DEMO_BATCH_SIZE = 4096
-DEMO_MINIBATCH_SIZE = 64
-ENT_COEF = 0.01
-DISCOUNT = 0.99
-=======
 arglist = arguments.parse_args()
 
->>>>>>> b608ba6f
 rng = np.random.default_rng(0)
 env = make_vec_env(
     arglist.env_name,
